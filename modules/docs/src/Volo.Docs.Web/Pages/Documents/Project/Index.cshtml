--- conflicted
+++ resolved
@@ -5,9 +5,9 @@
 @using Volo.Abp.AspNetCore.Mvc.UI.Packages.Clipboard
 @using Volo.Abp.AspNetCore.Mvc.UI.Packages.MalihuCustomScrollbar
 @using Volo.Abp.AspNetCore.Mvc.UI.Packages.Popper
+@using Volo.Docs.Pages.Documents.Shared.DocumentNotFoundComponent
 @using Volo.Abp.AspNetCore.Mvc.UI.Packages.Prismjs
 @using Volo.Abp.AspNetCore.Mvc.UI.Theming
-@using Volo.Docs.Pages.Documents.Shared.DocumentNotFoundComponent
 @using Volo.Docs
 @using Volo.Docs.Localization
 @using Volo.Docs.Pages.Documents.Project
@@ -46,6 +46,7 @@
         <div class="row justify-content-end">
             <div class="col-md-3 docs-sidebar dark-sidebar">
                 <div class="docs-sidebar-wrapper">
+
                     <div class="docs-top">
                         <nav class="navbar navbar-logo">
                             @if (!Model.Project.Name.IsNullOrWhiteSpace())
@@ -98,8 +99,8 @@
                         <div class="row">
                             @if (Model.VersionSelectItems.Any())
                             {
-                                <div class="col @(Model.LanguageSelectListItems.Count > 1 ? "pr-0" : "")">
-                                    <div class="docs-version @(Model.LanguageSelectListItems.Count > 1 ? "pr-1" : "")">
+                                <div class="col @(Model.LanguageSelectListItems.Count > 1?"pr-0":"")">
+                                    <div class="docs-version @(Model.LanguageSelectListItems.Count > 1?"pr-1":"")">
                                         <div class="version-select">
                                             <div class="input-group">
                                                 <div class="input-group-prepend">
@@ -117,8 +118,8 @@
 
                             @if (Model.LanguageSelectListItems.Count > 1)
                             {
-                                <div class="col  @(Model.VersionSelectItems.Any() ? "pl-0" : "")">
-                                    <div class="docs-version docs-language @(Model.VersionSelectItems.Any() ? "pl-1" : "")">
+                                <div class="col  @(Model.VersionSelectItems.Any()?"pl-0":"")">
+                                    <div class="docs-version docs-language @(Model.VersionSelectItems.Any()?"pl-1":"")">
                                         <div class="version-select">
                                             <div class="input-group">
                                                 <div class="input-group-prepend">
@@ -141,43 +142,21 @@
                                         <label class="input-group-text"><i class="fa fa-filter"></i></label>
                                     </div>
 
-<<<<<<< HEAD
                                     <input class="form-control" type="search" placeholder="@L["FilterTopics"].Value" aria-label="Filter">
                                 </div>
                             </div>
                         </div>
-=======
-                    @if (Model.Navigation == null || !Model.Navigation.HasChildItems)
-                    {
-                        <div class="text-muted p-3">
-                            <i class="fa fa-warning"></i> @L["NavigationDocumentNotFound"]
-                        </div>
-                    }
-                    else
-                    {
-                        <ul root-node="@Model.Navigation"
-                            version="@(Model.LatestVersionInfo == null || Model.LatestVersionInfo.IsSelected ? DocsAppConsts.Latest : Model.Version)"
-                            project-name="@Model.ProjectName"
-                            project-format="@Model.Project.Format"
-                            selected-document-name="@Model.DocumentNameWithExtension"
-                            language="@Model.LanguageCode"
-                            id="sidebar-scroll"
-                            class="nav nav-list"></ul>
-                    }
-                </div>
->>>>>>> 85f12f9c
-
-
-                        @if (Model.Navigation == null || Model.Navigation.Content.IsNullOrEmpty())
+
+
+                        @if (Model.Navigation == null || !Model.Navigation.HasChildItems)
                         {
-<<<<<<< HEAD
                             <div class="text-muted p-3">
                                 <i class="fa fa-warning"></i> @L["NavigationDocumentNotFound"]
                             </div>
                         }
                         else
                         {
-                            <ul root-node="@Model.Navigation.RootNode"
+                            <ul root-node="@Model.Navigation"
                                 version="@(Model.LatestVersionInfo == null || Model.LatestVersionInfo.IsSelected ? DocsAppConsts.Latest : Model.Version)"
                                 project-name="@Model.ProjectName"
                                 project-format="@Model.Project.Format"
@@ -188,30 +167,9 @@
                         }
                     </div>
 
-=======
-                            <a href="@Model.Document.EditLink" target="_blank"> <i class="fa fa-edit"></i> @(L["Edit"]) (@L["LastEditTime"]: @Model.Document.LastUpdatedTime.ToShortDateString())</a>
-                        }
-                    </div>
-
-                    <div class="float-right mr-3">
-                        @if (Model.Document.Contributors != null && Model.Document.Contributors.Count > 0)
-                        {
-                            @(L["Contributors"].Value + " :")
-                            @foreach (var contributor in Model.Document.Contributors)
-                            {
-                                <a href="@contributor.UserProfileUrl" target="_blank">
-                                    <img src="@contributor.AvatarUrl"
-                                         class="rounded-circle" height="21" width="21" title="@contributor.Username" />
-                                </a>
-                            }
-                        }
-                    </div>
-
->>>>>>> 85f12f9c
                 </div>
             </div>
 
-<<<<<<< HEAD
             @if (Model.Document != null)
             {
                 <div class="col-md-7 docs-content bg-white">
@@ -231,35 +189,30 @@
 
                         <div class="float-right">
                             @if (!string.IsNullOrEmpty(Model.Document.EditLink))
-=======
-                <div class="docs-content-field">
-                    <div class="docs-text-field">
-                        <div class="position-relative">
-                            @if (Model.DocumentPreferences != null && Model.DocumentPreferences.Parameters != null && Model.DocumentPreferences.Parameters.Any())
->>>>>>> 85f12f9c
-                            {
-                                <a href="@Model.Document.EditLink" target="_blank"> <i class="fa fa-edit"></i> @L["Edit"]</a>
-                            }
-                        </div>
+                            {
+                                <a href="@Model.Document.EditLink" target="_blank"> <i class="fa fa-edit"></i> @(L["Edit"]) (@L["LastEditTime"]: @Model.Document.LastUpdatedTime.ToShortDateString())</a>
+                            }
+                        </div>
+
+                        <div class="float-right mr-3">
+                            @if (Model.Document.Contributors != null && Model.Document.Contributors.Count > 0)
+                            {
+                                @(L["Contributors"].Value + " :")
+                                @foreach (var contributor in Model.Document.Contributors)
+                                {
+                                    <a href="@contributor.UserProfileUrl" target="_blank">
+                                        <img src="@contributor.AvatarUrl"
+                                             class="rounded-circle" height="21" width="21" title="@contributor.Username" />
+                                    </a>
+                                }
+                            }
+                        </div>
+
                     </div>
 
                     <div class="docs-content-field">
                         <div class="docs-text-field">
                             <div class="position-relative">
-                                @if (Model.Document.Contributors != null && Model.Document.Contributors.Count > 0)
-                                {
-                                    <div class="contributors">
-                                        <small class="text-muted">@(L["Contributors"].Value + " :")</small>
-                                        @foreach (var contributor in Model.Document.Contributors)
-                                        {
-                                            <a href="@contributor.UserProfileUrl" target="_blank">
-                                                <img src="@contributor.AvatarUrl"
-                                                     class="contributors-avatar" height="21" width="21" title="@contributor.Username" />
-                                            </a>
-                                        }
-                                    </div>
-                                }
-
                                 @if (Model.DocumentPreferences != null && Model.DocumentPreferences.Parameters != null && Model.DocumentPreferences.Parameters.Any())
                                 {
                                     <div class="alert alert-primary alert-criteria">
