--- conflicted
+++ resolved
@@ -14,15 +14,9 @@
     "Login": "登录",
     "Cancel": "取消",
     "Register": "注册",
-<<<<<<< HEAD
-    "InvalidLoginRequest": "无效的登录请求",
-    "ThereAreNoLoginSchemesConfiguredForThisClient": "没有为此客户端配置登录方案.",
-    "LogInUsingYourProviderAccount": "使用你的 {0} 账号登录"
-=======
     "UseAnotherServiceToLogIn.": "使用其他服务登录.",
     "InvalidLoginRequest": "登录请求无效",
     "ThereAreNoLoginSchemesConfiguredForThisClient": "没有为此客户端配置登录方案.",
-    "LogInUsingYourProviderAccount": "使用您的{0}帐户登录"
->>>>>>> a5ce6dd6
+    "LogInUsingYourProviderAccount": "使用你的{0}帐户登录"
   }
 }