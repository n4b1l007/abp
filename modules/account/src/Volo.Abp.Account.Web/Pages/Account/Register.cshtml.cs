﻿using System.ComponentModel.DataAnnotations;
using System.Linq;
using System.Threading.Tasks;
using Microsoft.AspNetCore.Identity;
using Microsoft.AspNetCore.Mvc;
using Volo.Abp.Account.Settings;
using Volo.Abp.Application.Dtos;
using Volo.Abp.Identity;
using Volo.Abp.Settings;
using Volo.Abp.Uow;
using IdentityUser = Volo.Abp.Identity.IdentityUser;

namespace Volo.Abp.Account.Web.Pages.Account
{
    public class RegisterModel : AccountPageModel
    {
        private readonly IAccountAppService _accountAppService;

        [BindProperty(SupportsGet = true)]
        public string ReturnUrl { get; set; }

        [BindProperty(SupportsGet = true)]
        public string ReturnUrlHash { get; set; }

        [BindProperty]
        public PostInput Input { get; set; }

        public RegisterModel(IAccountAppService accountAppService)
        {
            _accountAppService = accountAppService;
        }

        public virtual async Task OnGetAsync()
        {
            await CheckSelfRegistrationAsync();
        }

        [UnitOfWork] //TODO: Will be removed when we implement action filter
        public virtual async Task<IActionResult> OnPostAsync()
        {
            ValidateModel();

            await CheckSelfRegistrationAsync();

            var registerDto = new RegisterDto
            {
                AppName = "MVC",
                EmailAddress = Input.EmailAddress,
                Password = Input.Password,
                UserName = Input.UserName
            };

<<<<<<< HEAD
            (await UserManager.CreateAsync(user, Input.Password)).CheckErrors();
=======
            var userDto = await _accountAppService.RegisterAsync(registerDto);
            var user = await UserManager.GetByIdAsync(userDto.Id);
>>>>>>> ba768a26

            await UserManager.SetEmailAsync(user, Input.EmailAddress);

            await SignInManager.SignInAsync(user, isPersistent: false);

            return Redirect(ReturnUrl ?? "/"); //TODO: How to ensure safety? IdentityServer requires it however it should be checked somehow!
        }

        protected virtual async Task CheckSelfRegistrationAsync()
        {
            if (!await SettingProvider.IsTrueAsync(AccountSettingNames.IsSelfRegistrationEnabled) ||
                !await SettingProvider.IsTrueAsync(AccountSettingNames.EnableLocalLogin))
            {
                throw new UserFriendlyException(L["SelfRegistrationDisabledMessage"]);
            }
        }

        public class PostInput
        {
            [Required]
            [StringLength(IdentityUserConsts.MaxUserNameLength)]
            public string UserName { get; set; }

            [Required]
            [EmailAddress]
            [StringLength(IdentityUserConsts.MaxEmailLength)]
            public string EmailAddress { get; set; }

            [Required]
            [StringLength(IdentityUserConsts.MaxPasswordLength)]
            [DataType(DataType.Password)]
            public string Password { get; set; }
        }
    }
}<|MERGE_RESOLUTION|>--- conflicted
+++ resolved
@@ -50,12 +50,8 @@
                 UserName = Input.UserName
             };
 
-<<<<<<< HEAD
-            (await UserManager.CreateAsync(user, Input.Password)).CheckErrors();
-=======
             var userDto = await _accountAppService.RegisterAsync(registerDto);
             var user = await UserManager.GetByIdAsync(userDto.Id);
->>>>>>> ba768a26
 
             await UserManager.SetEmailAsync(user, Input.EmailAddress);
 
