--- conflicted
+++ resolved
@@ -34,13 +34,8 @@
         {
             ValidateLoginInfo(login);
 
-<<<<<<< HEAD
             await ReplaceEmailToUsernameOfInputIfNeeds(login);
-
-=======
-            await ReplaceEmailToUsernameOfInputIfNeeds(login).ConfigureAwait(false);
-      
->>>>>>> 3ab78425
+            
             return GetAbpLoginResult(await _signInManager.PasswordSignInAsync(
                 login.UserNameOrEmailAddress,
                 login.Password,
