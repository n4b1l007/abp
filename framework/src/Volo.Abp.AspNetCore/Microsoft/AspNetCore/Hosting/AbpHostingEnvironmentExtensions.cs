﻿using System;
using Microsoft.Extensions.Configuration;

namespace Microsoft.AspNetCore.Hosting
{
    public static class AbpHostingEnvironmentExtensions
    {
<<<<<<< HEAD
        public static IConfigurationRoot BuildConfiguration(this IHostingEnvironment env, AbpAspNetCoreConfigurationOptions options = null)
        {
            options = options ?? new AbpAspNetCoreConfigurationOptions();

            var builder = new ConfigurationBuilder()
                .SetBasePath(env.ContentRootPath)
                .AddJsonFile(options.FileName + ".json", optional: true, reloadOnChange: true)
                .AddJsonFile($"{options.FileName}.{env.EnvironmentName}.json", optional: true, reloadOnChange: true)
                .AddEnvironmentVariables();

            if (env.IsDevelopment())
            {
                if (options.UserSecretsId != null)
                {
                    builder.AddUserSecrets(options.UserSecretsId);
                }
                else if (options.UserSecretsAssembly != null)
                {
                    builder.AddUserSecrets(options.UserSecretsAssembly, true);
                }
            }
=======
        public static IConfigurationRoot BuildConfiguration(
            this IHostingEnvironment env,
            ConfigurationBuilderOptions options = null)
        {
            options = options ?? new ConfigurationBuilderOptions();
>>>>>>> 387e247f

            if (options.BasePath.IsNullOrEmpty())
            {
                options.BasePath = env.ContentRootPath;
            }

            if (options.EnvironmentName.IsNullOrEmpty())
            {
                options.EnvironmentName = env.EnvironmentName;
            }

            return ConfigurationHelper.BuildConfiguration(options);
        }
    }
}<|MERGE_RESOLUTION|>--- conflicted
+++ resolved
@@ -5,35 +5,11 @@
 {
     public static class AbpHostingEnvironmentExtensions
     {
-<<<<<<< HEAD
-        public static IConfigurationRoot BuildConfiguration(this IHostingEnvironment env, AbpAspNetCoreConfigurationOptions options = null)
-        {
-            options = options ?? new AbpAspNetCoreConfigurationOptions();
-
-            var builder = new ConfigurationBuilder()
-                .SetBasePath(env.ContentRootPath)
-                .AddJsonFile(options.FileName + ".json", optional: true, reloadOnChange: true)
-                .AddJsonFile($"{options.FileName}.{env.EnvironmentName}.json", optional: true, reloadOnChange: true)
-                .AddEnvironmentVariables();
-
-            if (env.IsDevelopment())
-            {
-                if (options.UserSecretsId != null)
-                {
-                    builder.AddUserSecrets(options.UserSecretsId);
-                }
-                else if (options.UserSecretsAssembly != null)
-                {
-                    builder.AddUserSecrets(options.UserSecretsAssembly, true);
-                }
-            }
-=======
         public static IConfigurationRoot BuildConfiguration(
             this IHostingEnvironment env,
             ConfigurationBuilderOptions options = null)
         {
             options = options ?? new ConfigurationBuilderOptions();
->>>>>>> 387e247f
 
             if (options.BasePath.IsNullOrEmpty())
             {
