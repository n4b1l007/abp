import { ConfigState, GetAppConfiguration, RestService, DynamicLayoutComponent, ChangePassword, GetProfile, UpdateProfile, ProfileState, SessionState, SetTenant, CoreModule } from '@abp/ng.core';
<<<<<<< HEAD
import { ToasterService, ThemeSharedModule } from '@abp/ng.theme.shared';
=======
import { ToasterService, fadeIn, ThemeSharedModule } from '@abp/ng.theme.shared';
>>>>>>> c7d50980
import { Component, Optional, Inject, Injectable, ɵɵdefineInjectable, ɵɵinject, NgModule, InjectionToken } from '@angular/core';
import { NgbDropdownModule } from '@ng-bootstrap/ng-bootstrap';
import { comparePasswords, NgxValidateCoreModule } from '@ngx-validate/core';
import { TableModule } from 'primeng/table';
import { RouterModule } from '@angular/router';
import { Validators, FormBuilder } from '@angular/forms';
import { Navigate } from '@ngxs/router-plugin';
import { Store, Select } from '@ngxs/store';
import { OAuthService } from 'angular-oauth2-oidc';
import { from, throwError, Observable } from 'rxjs';
import { switchMap, tap, catchError, finalize, take, withLatestFrom } from 'rxjs/operators';
import snq from 'snq';
<<<<<<< HEAD
=======
import { trigger, transition, useAnimation } from '@angular/animations';
>>>>>>> c7d50980
import { __decorate, __metadata } from 'tslib';

/**
 * @fileoverview added by tsickle
 * @suppress {checkTypes,constantProperty,extraRequire,missingOverride,missingReturn,unusedPrivateMembers,uselessCode} checked by tsc
 */
const { maxLength, minLength, required } = Validators;
class LoginComponent {
    /**
     * @param {?} fb
     * @param {?} oauthService
     * @param {?} store
     * @param {?} toasterService
     * @param {?} options
     */
    constructor(fb, oauthService, store, toasterService, options) {
        this.fb = fb;
        this.oauthService = oauthService;
        this.store = store;
        this.toasterService = toasterService;
        this.options = options;
        this.oauthService.configure(this.store.selectSnapshot(ConfigState.getOne('environment')).oAuthConfig);
        this.oauthService.loadDiscoveryDocument();
        this.form = this.fb.group({
            username: ['', [required, maxLength(255)]],
            password: ['', [required, maxLength(32)]],
            remember: [false],
        });
    }
    /**
     * @return {?}
     */
    onSubmit() {
        if (this.form.invalid)
            return;
        // this.oauthService.setStorage(this.form.value.remember ? localStorage : sessionStorage);
        this.inProgress = true;
        from(this.oauthService.fetchTokenUsingPasswordFlow(this.form.get('username').value, this.form.get('password').value))
            .pipe(switchMap((/**
         * @return {?}
         */
        () => this.store.dispatch(new GetAppConfiguration()))), tap((/**
         * @return {?}
         */
        () => {
            /** @type {?} */
            const redirectUrl = snq((/**
             * @return {?}
             */
            () => window.history.state)).redirectUrl || (this.options || {}).redirectUrl || '/';
            this.store.dispatch(new Navigate([redirectUrl]));
        })), catchError((/**
         * @param {?} err
         * @return {?}
         */
        err => {
            this.toasterService.error(snq((/**
             * @return {?}
             */
            () => err.error.error_description)) ||
                snq((/**
                 * @return {?}
                 */
                () => err.error.error.message), 'AbpAccount::DefaultErrorMessage'), 'Error', { life: 7000 });
            return throwError(err);
        })), finalize((/**
         * @return {?}
         */
        () => (this.inProgress = false))))
            .subscribe();
    }
}
LoginComponent.decorators = [
    { type: Component, args: [{
                selector: 'abp-login',
                template: "<div class=\"row\">\n  <div class=\"col col-md-4 offset-md-4\">\n    <abp-tenant-box></abp-tenant-box>\n\n    <div class=\"abp-account-container\">\n      <h2>{{ 'AbpAccount::Login' | abpLocalization }}</h2>\n      <form [formGroup]=\"form\" (ngSubmit)=\"onSubmit()\" novalidate>\n        <div class=\"form-group\">\n          <label for=\"login-input-user-name-or-email-address\">{{\n            'AbpAccount::UserNameOrEmailAddress' | abpLocalization\n          }}</label>\n          <input\n            class=\"form-control\"\n            type=\"text\"\n            id=\"login-input-user-name-or-email-address\"\n            formControlName=\"username\"\n            autofocus\n          />\n        </div>\n        <div class=\"form-group\">\n          <label for=\"login-input-password\">{{ 'AbpAccount::Password' | abpLocalization }}</label>\n          <input class=\"form-control\" type=\"password\" id=\"login-input-password\" formControlName=\"password\" />\n        </div>\n        <div class=\"form-check\" validationTarget validationStyle>\n          <label class=\"form-check-label\" for=\"login-input-remember-me\">\n            <input class=\"form-check-input\" type=\"checkbox\" id=\"login-input-remember-me\" formControlName=\"remember\" />\n            {{ 'AbpAccount::RememberMe' | abpLocalization }}\n          </label>\n        </div>\n        <div class=\"mt-2\">\n          <abp-button [loading]=\"inProgress\" type=\"submit\">\n            {{ 'AbpAccount::Login' | abpLocalization }}\n          </abp-button>\n        </div>\n      </form>\n      <div style=\"padding-top: 20px\">\n        <a routerLink=\"/account/register\">{{ 'AbpAccount::Register' | abpLocalization }}</a>\n      </div>\n    </div>\n  </div>\n</div>\n"
            }] }
];
/** @nocollapse */
LoginComponent.ctorParameters = () => [
    { type: FormBuilder },
    { type: OAuthService },
    { type: Store },
    { type: ToasterService },
    { type: undefined, decorators: [{ type: Optional }, { type: Inject, args: ['ACCOUNT_OPTIONS',] }] }
];
if (false) {
    /** @type {?} */
    LoginComponent.prototype.form;
    /** @type {?} */
    LoginComponent.prototype.inProgress;
    /**
     * @type {?}
     * @private
     */
    LoginComponent.prototype.fb;
    /**
     * @type {?}
     * @private
     */
    LoginComponent.prototype.oauthService;
    /**
     * @type {?}
     * @private
     */
    LoginComponent.prototype.store;
    /**
     * @type {?}
     * @private
     */
    LoginComponent.prototype.toasterService;
    /**
     * @type {?}
     * @private
     */
    LoginComponent.prototype.options;
}

/**
 * @fileoverview added by tsickle
 * @suppress {checkTypes,constantProperty,extraRequire,missingOverride,missingReturn,unusedPrivateMembers,uselessCode} checked by tsc
 */
class ManageProfileComponent {
    constructor() {
        this.selectedTab = 0;
    }
<<<<<<< HEAD
    /**
     * @return {?}
     */
    ngOnInit() { }
=======
>>>>>>> c7d50980
}
ManageProfileComponent.decorators = [
    { type: Component, args: [{
                selector: 'abp-manage-profile',
<<<<<<< HEAD
                template: "<div class=\"row entry-row\">\n  <div class=\"col-auto\"></div>\n  <div id=\"breadcrumb\" class=\"col-md-auto pl-md-0\"></div>\n  <div class=\"col\"></div>\n</div>\n\n<div id=\"ManageProfileWrapper\">\n  <div class=\"row\">\n    <div class=\"col-3\">\n      <ul class=\"nav flex-column nav-pills\" id=\"nav-tab\" role=\"tablist\">\n        <li class=\"nav-item pointer\" (click)=\"selectedTab = 0\">\n          <a class=\"nav-link\" [ngClass]=\"{ active: selectedTab === 0 }\" role=\"tab\">{{\n            'AbpUi::ChangePassword' | abpLocalization\n          }}</a>\n        </li>\n        <li class=\"nav-item pointer\" (click)=\"selectedTab = 1\">\n          <a class=\"nav-link\" [ngClass]=\"{ active: selectedTab === 1 }\" role=\"tab\">{{\n            'AbpAccount::PersonalSettings' | abpLocalization\n          }}</a>\n        </li>\n      </ul>\n    </div>\n    <div class=\"col-9\">\n      <div class=\"tab-content\" *ngIf=\"selectedTab === 0\">\n        <div class=\"tab-pane fade show active\" role=\"tabpanel\">\n          <abp-change-password-form></abp-change-password-form>\n        </div>\n      </div>\n      <div class=\"tab-content\" *ngIf=\"selectedTab === 1\">\n        <div class=\"tab-pane fade show active\" role=\"tabpanel\">\n          <abp-personal-settings-form></abp-personal-settings-form>\n        </div>\n      </div>\n    </div>\n  </div>\n</div>\n"
            }] }
];
/** @nocollapse */
ManageProfileComponent.ctorParameters = () => [];
=======
                template: "<div class=\"row entry-row\">\n  <div class=\"col-auto\"></div>\n  <div id=\"breadcrumb\" class=\"col-md-auto pl-md-0\"></div>\n  <div class=\"col\"></div>\n</div>\n\n<div id=\"ManageProfileWrapper\">\n  <div class=\"row\">\n    <div class=\"col-3\">\n      <ul class=\"nav flex-column nav-pills\" id=\"nav-tab\" role=\"tablist\">\n        <li class=\"nav-item pointer\" (click)=\"selectedTab = 0\">\n          <a class=\"nav-link\" [ngClass]=\"{ active: selectedTab === 0 }\" role=\"tab\">{{\n            'AbpUi::ChangePassword' | abpLocalization\n          }}</a>\n        </li>\n        <li class=\"nav-item pointer\" (click)=\"selectedTab = 1\">\n          <a class=\"nav-link\" [ngClass]=\"{ active: selectedTab === 1 }\" role=\"tab\">{{\n            'AbpAccount::PersonalSettings' | abpLocalization\n          }}</a>\n        </li>\n      </ul>\n    </div>\n    <div class=\"col-9\">\n      <div class=\"tab-content\" *ngIf=\"selectedTab === 0\" [@fadeIn]>\n        <div class=\"tab-pane active\" role=\"tabpanel\">\n          <abp-change-password-form></abp-change-password-form>\n        </div>\n      </div>\n      <div class=\"tab-content\" *ngIf=\"selectedTab === 1\" [@fadeIn]>\n        <div class=\"tab-pane active\" role=\"tabpanel\">\n          <abp-personal-settings-form></abp-personal-settings-form>\n        </div>\n      </div>\n    </div>\n  </div>\n</div>\n",
                animations: [trigger('fadeIn', [transition(':enter', useAnimation(fadeIn))])]
            }] }
];
>>>>>>> c7d50980
if (false) {
    /** @type {?} */
    ManageProfileComponent.prototype.selectedTab;
}

/**
 * @fileoverview added by tsickle
 * @suppress {checkTypes,constantProperty,extraRequire,missingOverride,missingReturn,unusedPrivateMembers,uselessCode} checked by tsc
 */
class AccountService {
    /**
     * @param {?} rest
     */
    constructor(rest) {
        this.rest = rest;
    }
    /**
     * @param {?} tenantName
     * @return {?}
     */
    findTenant(tenantName) {
        /** @type {?} */
        const request = {
            method: 'GET',
            url: `/api/abp/multi-tenancy/tenants/by-name/${tenantName}`,
        };
        return this.rest.request(request);
    }
    /**
     * @param {?} body
     * @return {?}
     */
    register(body) {
        /** @type {?} */
        const request = {
            method: 'POST',
            url: '/api/account/register',
            body,
        };
        return this.rest.request(request, { skipHandleError: true });
    }
}
AccountService.decorators = [
    { type: Injectable, args: [{
                providedIn: 'root',
            },] }
];
/** @nocollapse */
AccountService.ctorParameters = () => [
    { type: RestService }
];
/** @nocollapse */ AccountService.ngInjectableDef = ɵɵdefineInjectable({ factory: function AccountService_Factory() { return new AccountService(ɵɵinject(RestService)); }, token: AccountService, providedIn: "root" });
if (false) {
    /**
     * @type {?}
     * @private
     */
    AccountService.prototype.rest;
}

/**
 * @fileoverview added by tsickle
 * @suppress {checkTypes,constantProperty,extraRequire,missingOverride,missingReturn,unusedPrivateMembers,uselessCode} checked by tsc
 */
const { maxLength: maxLength$1, minLength: minLength$1, required: required$1, email } = Validators;
class RegisterComponent {
    /**
     * @param {?} fb
     * @param {?} accountService
     * @param {?} oauthService
     * @param {?} store
     * @param {?} toasterService
     */
    constructor(fb, accountService, oauthService, store, toasterService) {
        this.fb = fb;
        this.accountService = accountService;
        this.oauthService = oauthService;
        this.store = store;
        this.toasterService = toasterService;
        this.oauthService.configure(this.store.selectSnapshot(ConfigState.getOne('environment')).oAuthConfig);
        this.oauthService.loadDiscoveryDocument();
        this.form = this.fb.group({
            username: ['', [required$1, maxLength$1(255)]],
            password: ['', [required$1, maxLength$1(32)]],
            email: ['', [required$1, email]],
        });
    }
    /**
     * @return {?}
     */
    onSubmit() {
        if (this.form.invalid)
            return;
        this.inProgress = true;
        /** @type {?} */
        const newUser = (/** @type {?} */ ({
            userName: this.form.get('username').value,
            password: this.form.get('password').value,
            emailAddress: this.form.get('email').value,
            appName: 'Angular',
        }));
        this.accountService
            .register(newUser)
            .pipe(switchMap((/**
         * @return {?}
         */
        () => from(this.oauthService.fetchTokenUsingPasswordFlow(newUser.userName, newUser.password)))), switchMap((/**
         * @return {?}
         */
        () => this.store.dispatch(new GetAppConfiguration()))), tap((/**
         * @return {?}
         */
        () => this.store.dispatch(new Navigate(['/'])))), take(1), catchError((/**
         * @param {?} err
         * @return {?}
         */
        err => {
            this.toasterService.error(snq((/**
             * @return {?}
             */
            () => err.error.error_description)) ||
                snq((/**
                 * @return {?}
                 */
                () => err.error.error.message), 'AbpAccount::DefaultErrorMessage'), 'Error', { life: 7000 });
            return throwError(err);
        })), finalize((/**
         * @return {?}
         */
        () => (this.inProgress = false))))
            .subscribe();
    }
}
RegisterComponent.decorators = [
    { type: Component, args: [{
                selector: 'abp-register',
                template: "<div class=\"row\">\n  <div class=\"col col-md-4 offset-md-4\">\n    <abp-tenant-box></abp-tenant-box>\n\n    <div class=\"abp-account-container\">\n      <h2>{{ 'AbpAccount::Register' | abpLocalization }}</h2>\n      <form [formGroup]=\"form\" (ngSubmit)=\"onSubmit()\" novalidate>\n        <div class=\"form-group\">\n          <label for=\"input-user-name\">{{ 'AbpAccount::UserName' | abpLocalization }}</label\n          ><span> * </span\n          ><input autofocus type=\"text\" id=\"input-user-name\" class=\"form-control\" formControlName=\"username\" />\n        </div>\n        <div class=\"form-group\">\n          <label for=\"input-email-address\">{{ 'AbpAccount::EmailAddress' | abpLocalization }}</label\n          ><span> * </span><input type=\"email\" id=\"input-email-address\" class=\"form-control\" formControlName=\"email\" />\n        </div>\n        <div class=\"form-group\">\n          <label for=\"input-password\">{{ 'AbpAccount::Password' | abpLocalization }}</label\n          ><span> * </span><input type=\"password\" id=\"input-password\" class=\"form-control\" formControlName=\"password\" />\n        </div>\n        <abp-button [loading]=\"inProgress\" type=\"submit\">\n          {{ 'AbpAccount::Register' | abpLocalization }}\n        </abp-button>\n      </form>\n      <div style=\"padding-top: 20px\">\n        <a routerLink=\"/account/login\">{{ 'AbpAccount::Login' | abpLocalization }}</a>\n      </div>\n    </div>\n  </div>\n</div>\n"
            }] }
];
/** @nocollapse */
RegisterComponent.ctorParameters = () => [
    { type: FormBuilder },
    { type: AccountService },
    { type: OAuthService },
    { type: Store },
    { type: ToasterService }
];
if (false) {
    /** @type {?} */
    RegisterComponent.prototype.form;
    /** @type {?} */
    RegisterComponent.prototype.inProgress;
    /**
     * @type {?}
     * @private
     */
    RegisterComponent.prototype.fb;
    /**
     * @type {?}
     * @private
     */
    RegisterComponent.prototype.accountService;
    /**
     * @type {?}
     * @private
     */
    RegisterComponent.prototype.oauthService;
    /**
     * @type {?}
     * @private
     */
    RegisterComponent.prototype.store;
    /**
     * @type {?}
     * @private
     */
    RegisterComponent.prototype.toasterService;
}

/**
 * @fileoverview added by tsickle
 * @suppress {checkTypes,constantProperty,extraRequire,missingOverride,missingReturn,unusedPrivateMembers,uselessCode} checked by tsc
 */
/** @type {?} */
const routes = [
    { path: '', pathMatch: 'full', redirectTo: 'login' },
    {
        path: '',
        component: DynamicLayoutComponent,
        children: [
            { path: 'login', component: LoginComponent },
            { path: 'register', component: RegisterComponent },
            {
                path: 'manage-profile',
                component: ManageProfileComponent,
            },
        ],
    },
];
class AccountRoutingModule {
}
AccountRoutingModule.decorators = [
    { type: NgModule, args: [{
                imports: [RouterModule.forChild(routes)],
                exports: [RouterModule],
            },] }
];

/**
 * @fileoverview added by tsickle
 * @suppress {checkTypes,constantProperty,extraRequire,missingOverride,missingReturn,unusedPrivateMembers,uselessCode} checked by tsc
 */
const { minLength: minLength$2, required: required$2 } = Validators;
/** @type {?} */
const PASSWORD_FIELDS = ['newPassword', 'repeatNewPassword'];
class ChangePasswordComponent {
    /**
     * @param {?} fb
     * @param {?} store
     * @param {?} toasterService
     */
    constructor(fb, store, toasterService) {
        this.fb = fb;
        this.store = store;
        this.toasterService = toasterService;
        this.mapErrorsFn = (/**
         * @param {?} errors
         * @param {?} groupErrors
         * @param {?} control
         * @return {?}
         */
        (errors, groupErrors, control) => {
            if (PASSWORD_FIELDS.indexOf(control.name) < 0)
                return errors;
            return errors.concat(groupErrors.filter((/**
             * @param {?} __0
             * @return {?}
             */
            ({ key }) => key === 'passwordMismatch')));
        });
    }
    /**
     * @return {?}
     */
    ngOnInit() {
        this.form = this.fb.group({
            password: ['', required$2],
            newPassword: ['', required$2],
            repeatNewPassword: ['', required$2],
        }, {
            validators: [comparePasswords(PASSWORD_FIELDS)],
        });
    }
    /**
     * @return {?}
     */
    onSubmit() {
        if (this.form.invalid)
            return;
        this.store
            .dispatch(new ChangePassword({
            currentPassword: this.form.get('password').value,
            newPassword: this.form.get('newPassword').value,
        }))
            .subscribe({
            next: (/**
             * @return {?}
             */
            () => {
                this.form.reset();
                this.toasterService.success('AbpAccount::PasswordChangedMessage', 'Success', { life: 5000 });
            }),
            error: (/**
             * @param {?} err
             * @return {?}
             */
            err => {
                this.toasterService.error(snq((/**
                 * @return {?}
                 */
                () => err.error.error.message), 'AbpAccount::DefaultErrorMessage'), 'Error', {
                    life: 7000,
                });
            }),
        });
    }
}
ChangePasswordComponent.decorators = [
    { type: Component, args: [{
                selector: 'abp-change-password-form',
<<<<<<< HEAD
                template: "<form [formGroup]=\"form\" (ngSubmit)=\"onSubmit()\" [mapErrorsFn]=\"mapErrorsFn\">\n  <div class=\"form-group\">\n    <label for=\"current-password\">{{ 'AbpIdentity::DisplayName:CurrentPassword' | abpLocalization }}</label\n    ><span> * </span\n    ><input type=\"password\" id=\"current-password\" class=\"form-control\" formControlName=\"password\" autofocus />\n  </div>\n  <div class=\"form-group\">\n    <label for=\"new-password\">{{ 'AbpIdentity::DisplayName:NewPassword' | abpLocalization }}</label\n    ><span> * </span><input type=\"password\" id=\"new-password\" class=\"form-control\" formControlName=\"newPassword\" />\n  </div>\n  <div class=\"form-group\">\n    <label for=\"confirm-new-password\">{{ 'AbpIdentity::DisplayName:NewPasswordConfirm' | abpLocalization }}</label\n    ><span> * </span\n    ><input type=\"password\" id=\"confirm-new-password\" class=\"form-control\" formControlName=\"repeatNewPassword\" />\n  </div>\n  <abp-button iconClass=\"fa fa-check\" buttonClass=\"btn btn-primary color-white\" (click)=\"onSubmit()\">{{\n    'AbpIdentity::Save' | abpLocalization\n  }}</abp-button>\n</form>\n"
=======
                template: "<form [formGroup]=\"form\" (ngSubmit)=\"onSubmit()\" [mapErrorsFn]=\"mapErrorsFn\">\n  <div class=\"form-group\">\n    <label for=\"current-password\">{{ 'AbpIdentity::DisplayName:CurrentPassword' | abpLocalization }}</label\n    ><span> * </span\n    ><input type=\"password\" id=\"current-password\" class=\"form-control\" formControlName=\"password\" autofocus />\n  </div>\n  <div class=\"form-group\">\n    <label for=\"new-password\">{{ 'AbpIdentity::DisplayName:NewPassword' | abpLocalization }}</label\n    ><span> * </span><input type=\"password\" id=\"new-password\" class=\"form-control\" formControlName=\"newPassword\" />\n  </div>\n  <div class=\"form-group\">\n    <label for=\"confirm-new-password\">{{ 'AbpIdentity::DisplayName:NewPasswordConfirm' | abpLocalization }}</label\n    ><span> * </span\n    ><input type=\"password\" id=\"confirm-new-password\" class=\"form-control\" formControlName=\"repeatNewPassword\" />\n  </div>\n  <abp-button iconClass=\"fa fa-check\" buttonClass=\"btn btn-primary color-white\" buttonType=\"submit\">{{\n    'AbpIdentity::Save' | abpLocalization\n  }}</abp-button>\n</form>\n"
>>>>>>> c7d50980
            }] }
];
/** @nocollapse */
ChangePasswordComponent.ctorParameters = () => [
    { type: FormBuilder },
    { type: Store },
    { type: ToasterService }
];
if (false) {
    /** @type {?} */
    ChangePasswordComponent.prototype.form;
    /** @type {?} */
    ChangePasswordComponent.prototype.mapErrorsFn;
    /**
     * @type {?}
     * @private
     */
    ChangePasswordComponent.prototype.fb;
    /**
     * @type {?}
     * @private
     */
    ChangePasswordComponent.prototype.store;
    /**
     * @type {?}
     * @private
     */
    ChangePasswordComponent.prototype.toasterService;
}

/**
 * @fileoverview added by tsickle
 * @suppress {checkTypes,constantProperty,extraRequire,missingOverride,missingReturn,unusedPrivateMembers,uselessCode} checked by tsc
 */
const { maxLength: maxLength$2, required: required$3, email: email$1 } = Validators;
class PersonalSettingsComponent {
    /**
     * @param {?} fb
     * @param {?} store
     * @param {?} toasterService
     */
    constructor(fb, store, toasterService) {
        this.fb = fb;
        this.store = store;
        this.toasterService = toasterService;
    }
    /**
     * @return {?}
     */
    buildForm() {
        this.store
            .dispatch(new GetProfile())
            .pipe(withLatestFrom(this.profile$), take(1))
            .subscribe((/**
         * @param {?} __0
         * @return {?}
         */
        ([, profile]) => {
            this.form = this.fb.group({
                userName: [profile.userName, [required$3, maxLength$2(256)]],
                email: [profile.email, [required$3, email$1, maxLength$2(256)]],
                name: [profile.name || '', [maxLength$2(64)]],
                surname: [profile.surname || '', [maxLength$2(64)]],
                phoneNumber: [profile.phoneNumber || '', [maxLength$2(16)]],
            });
        }));
    }
    /**
     * @return {?}
     */
    submit() {
        if (this.form.invalid)
            return;
        this.store.dispatch(new UpdateProfile(this.form.value)).subscribe((/**
         * @return {?}
         */
        () => {
            this.toasterService.success('AbpAccount::PersonalSettingsSaved', 'Success', { life: 5000 });
        }));
    }
    /**
     * @return {?}
     */
    ngOnInit() {
        this.buildForm();
    }
}
PersonalSettingsComponent.decorators = [
    { type: Component, args: [{
                selector: 'abp-personal-settings-form',
<<<<<<< HEAD
                template: "<form novalidate *ngIf=\"form\" [formGroup]=\"form\" (ngSubmit)=\"submit()\">\n  <div class=\"form-group\">\n    <label for=\"username\">{{ 'AbpIdentity::DisplayName:UserName' | abpLocalization }}</label\n    ><span> * </span><input type=\"text\" id=\"username\" class=\"form-control\" formControlName=\"userName\" autofocus />\n  </div>\n  <div class=\"row\">\n    <div class=\"col col-md-6\">\n      <div class=\"form-group\">\n        <label for=\"name\">{{ 'AbpIdentity::DisplayName:Name' | abpLocalization }}</label\n        ><input type=\"text\" id=\"name\" class=\"form-control\" formControlName=\"name\" />\n      </div>\n    </div>\n    <div class=\"col col-md-6\">\n      <div class=\"form-group\">\n        <label for=\"surname\">{{ 'AbpIdentity::DisplayName:Surname' | abpLocalization }}</label\n        ><input type=\"text\" id=\"surname\" class=\"form-control\" formControlName=\"surname\" />\n      </div>\n    </div>\n  </div>\n  <div class=\"form-group\">\n    <label for=\"email-address\">{{ 'AbpIdentity::DisplayName:Email' | abpLocalization }}</label\n    ><span> * </span><input type=\"text\" id=\"email-address\" class=\"form-control\" formControlName=\"email\" />\n  </div>\n  <div class=\"form-group\">\n    <label for=\"phone-number\">{{ 'AbpIdentity::DisplayName:PhoneNumber' | abpLocalization }}</label\n    ><input type=\"text\" id=\"phone-number\" class=\"form-control\" formControlName=\"phoneNumber\" />\n  </div>\n  <abp-button iconClass=\"fa fa-check\" buttonClass=\"btn btn-primary color-white\" (click)=\"submit()\">\n    {{ 'AbpIdentity::Save' | abpLocalization }}</abp-button\n  >\n</form>\n"
=======
                template: "<form novalidate *ngIf=\"form\" [formGroup]=\"form\" (ngSubmit)=\"submit()\">\n  <div class=\"form-group\">\n    <label for=\"username\">{{ 'AbpIdentity::DisplayName:UserName' | abpLocalization }}</label\n    ><span> * </span><input type=\"text\" id=\"username\" class=\"form-control\" formControlName=\"userName\" autofocus />\n  </div>\n  <div class=\"row\">\n    <div class=\"col col-md-6\">\n      <div class=\"form-group\">\n        <label for=\"name\">{{ 'AbpIdentity::DisplayName:Name' | abpLocalization }}</label\n        ><input type=\"text\" id=\"name\" class=\"form-control\" formControlName=\"name\" />\n      </div>\n    </div>\n    <div class=\"col col-md-6\">\n      <div class=\"form-group\">\n        <label for=\"surname\">{{ 'AbpIdentity::DisplayName:Surname' | abpLocalization }}</label\n        ><input type=\"text\" id=\"surname\" class=\"form-control\" formControlName=\"surname\" />\n      </div>\n    </div>\n  </div>\n  <div class=\"form-group\">\n    <label for=\"email-address\">{{ 'AbpIdentity::DisplayName:Email' | abpLocalization }}</label\n    ><span> * </span><input type=\"text\" id=\"email-address\" class=\"form-control\" formControlName=\"email\" />\n  </div>\n  <div class=\"form-group\">\n    <label for=\"phone-number\">{{ 'AbpIdentity::DisplayName:PhoneNumber' | abpLocalization }}</label\n    ><input type=\"text\" id=\"phone-number\" class=\"form-control\" formControlName=\"phoneNumber\" />\n  </div>\n  <abp-button buttonType=\"submit\" iconClass=\"fa fa-check\" buttonClass=\"btn btn-primary color-white\">\n    {{ 'AbpIdentity::Save' | abpLocalization }}</abp-button\n  >\n</form>\n"
>>>>>>> c7d50980
            }] }
];
/** @nocollapse */
PersonalSettingsComponent.ctorParameters = () => [
    { type: FormBuilder },
    { type: Store },
    { type: ToasterService }
];
__decorate([
    Select(ProfileState.getProfile),
    __metadata("design:type", Observable)
], PersonalSettingsComponent.prototype, "profile$", void 0);
if (false) {
    /** @type {?} */
    PersonalSettingsComponent.prototype.profile$;
    /** @type {?} */
    PersonalSettingsComponent.prototype.form;
    /**
     * @type {?}
     * @private
     */
    PersonalSettingsComponent.prototype.fb;
    /**
     * @type {?}
     * @private
     */
    PersonalSettingsComponent.prototype.store;
    /**
     * @type {?}
     * @private
     */
    PersonalSettingsComponent.prototype.toasterService;
}

/**
 * @fileoverview added by tsickle
 * @suppress {checkTypes,constantProperty,extraRequire,missingOverride,missingReturn,unusedPrivateMembers,uselessCode} checked by tsc
 */
class TenantBoxComponent {
    /**
     * @param {?} store
     * @param {?} toasterService
     * @param {?} accountService
     */
    constructor(store, toasterService, accountService) {
        this.store = store;
        this.toasterService = toasterService;
        this.accountService = accountService;
        this.tenant = (/** @type {?} */ ({}));
    }
    /**
     * @return {?}
     */
    ngOnInit() {
        this.tenant =
            this.store.selectSnapshot(SessionState.getTenant) ||
                ((/** @type {?} */ ({})));
        this.tenantName = this.tenant.name || '';
    }
    /**
     * @return {?}
     */
    onSwitch() {
        this.isModalVisible = true;
    }
    /**
     * @return {?}
     */
    save() {
        if (this.tenant.name) {
            this.accountService
                .findTenant(this.tenant.name)
                .pipe(take(1), catchError((/**
             * @param {?} err
             * @return {?}
             */
            err => {
                this.toasterService.error(snq((/**
                 * @return {?}
                 */
                () => err.error.error_description), 'AbpUi::DefaultErrorMessage'), 'AbpUi::Error');
                return throwError(err);
            })))
                .subscribe((/**
             * @param {?} __0
             * @return {?}
             */
            ({ success, tenantId }) => {
                if (success) {
                    this.tenant = {
                        id: tenantId,
                        name: this.tenant.name
                    };
                    this.tenantName = this.tenant.name;
                    this.isModalVisible = false;
                }
                else {
                    this.toasterService.error('AbpUiMultiTenancy::GivenTenantIsNotAvailable', 'AbpUi::Error', {
                        messageLocalizationParams: [this.tenant.name]
                    });
                    this.tenant = (/** @type {?} */ ({}));
                }
                this.store.dispatch(new SetTenant(success ? this.tenant : null));
            }));
        }
        else {
            this.store.dispatch(new SetTenant(null));
            this.tenantName = null;
            this.isModalVisible = false;
        }
    }
}
TenantBoxComponent.decorators = [
    { type: Component, args: [{
                selector: 'abp-tenant-box',
                template: "<div\n  class=\"tenant-switch-box\"\n  style=\"background-color: #eee; margin-bottom: 20px; color: #000; padding: 10px; text-align: center;\"\n>\n  <span style=\"color: #666;\">{{ 'AbpUiMultiTenancy::Tenant' | abpLocalization }}: </span>\n  <strong>\n    <i>{{ tenantName || ('AbpUiMultiTenancy::NotSelected' | abpLocalization) }}</i>\n  </strong>\n  (<a id=\"abp-tenant-switch-link\" style=\"color: #333; cursor: pointer\" (click)=\"onSwitch()\">{{\n    'AbpUiMultiTenancy::Switch' | abpLocalization\n  }}</a\n  >)\n</div>\n\n<abp-modal [(visible)]=\"isModalVisible\" size=\"md\">\n  <ng-template #abpHeader>\n    <h5>Switch Tenant</h5>\n  </ng-template>\n  <ng-template #abpBody>\n    <form (ngSubmit)=\"save()\">\n      <div class=\"mt-2\">\n        <div class=\"form-group\">\n          <label for=\"name\">{{ 'AbpUiMultiTenancy::Name' | abpLocalization }}</label>\n          <input [(ngModel)]=\"tenant.name\" type=\"text\" id=\"name\" name=\"tenant\" class=\"form-control\" autofocus />\n        </div>\n        <p>{{ 'AbpUiMultiTenancy::SwitchTenantHint' | abpLocalization }}</p>\n      </div>\n    </form>\n  </ng-template>\n  <ng-template #abpFooter>\n    <button #abpClose type=\"button\" class=\"btn btn-secondary\">\n      {{ 'AbpTenantManagement::Cancel' | abpLocalization }}\n    </button>\n    <button type=\"button\" class=\"btn btn-primary\" (click)=\"save()\">\n      <i class=\"fa fa-check mr-1\"></i> <span>{{ 'AbpTenantManagement::Save' | abpLocalization }}</span>\n    </button>\n  </ng-template>\n</abp-modal>\n"
            }] }
];
/** @nocollapse */
TenantBoxComponent.ctorParameters = () => [
    { type: Store },
    { type: ToasterService },
    { type: AccountService }
];
if (false) {
    /** @type {?} */
    TenantBoxComponent.prototype.tenant;
    /** @type {?} */
    TenantBoxComponent.prototype.tenantName;
    /** @type {?} */
    TenantBoxComponent.prototype.isModalVisible;
    /**
     * @type {?}
     * @private
     */
    TenantBoxComponent.prototype.store;
    /**
     * @type {?}
     * @private
     */
    TenantBoxComponent.prototype.toasterService;
    /**
     * @type {?}
     * @private
     */
    TenantBoxComponent.prototype.accountService;
}

/**
 * @fileoverview added by tsickle
 * @suppress {checkTypes,constantProperty,extraRequire,missingOverride,missingReturn,unusedPrivateMembers,uselessCode} checked by tsc
 */
/**
 * @param {?} options
 * @return {?}
 */
function optionsFactory(options) {
    return Object.assign({ redirectUrl: '/' }, options);
}
/** @type {?} */
const ACCOUNT_OPTIONS = new InjectionToken('ACCOUNT_OPTIONS');

/**
 * @fileoverview added by tsickle
 * @suppress {checkTypes,constantProperty,extraRequire,missingOverride,missingReturn,unusedPrivateMembers,uselessCode} checked by tsc
 */
class AccountModule {
}
AccountModule.decorators = [
    { type: NgModule, args: [{
                declarations: [
                    LoginComponent,
                    RegisterComponent,
                    TenantBoxComponent,
                    ChangePasswordComponent,
                    ManageProfileComponent,
                    PersonalSettingsComponent,
                ],
                imports: [CoreModule, AccountRoutingModule, ThemeSharedModule, TableModule, NgbDropdownModule, NgxValidateCoreModule],
                exports: [],
            },] }
];
/**
 *
 * @deprecated since version 0.9
 * @param {?=} options
 * @return {?}
 */
function AccountProviders(options = (/** @type {?} */ ({}))) {
    return [
        { provide: ACCOUNT_OPTIONS, useValue: options },
        {
            provide: 'ACCOUNT_OPTIONS',
            useFactory: optionsFactory,
            deps: [ACCOUNT_OPTIONS],
        },
    ];
}

/**
 * @fileoverview added by tsickle
 * @suppress {checkTypes,constantProperty,extraRequire,missingOverride,missingReturn,unusedPrivateMembers,uselessCode} checked by tsc
 */

/**
 * @fileoverview added by tsickle
 * @suppress {checkTypes,constantProperty,extraRequire,missingOverride,missingReturn,unusedPrivateMembers,uselessCode} checked by tsc
 */
/**
 *
 * @deprecated since version 0.9
 * @type {?}
 */
const ACCOUNT_ROUTES = {
    routes: (/** @type {?} */ ([
        {
            name: 'Account',
            path: 'account',
            invisible: true,
            layout: "application" /* application */,
            children: [{ path: 'login', name: 'Login', order: 1 }, { path: 'register', name: 'Register', order: 2 }],
        },
    ])),
};

/**
 * @fileoverview added by tsickle
 * @suppress {checkTypes,constantProperty,extraRequire,missingOverride,missingReturn,unusedPrivateMembers,uselessCode} checked by tsc
 */

/**
 * @fileoverview added by tsickle
 * @suppress {checkTypes,constantProperty,extraRequire,missingOverride,missingReturn,unusedPrivateMembers,uselessCode} checked by tsc
 */
/**
 * @record
 */
function Options() { }
if (false) {
    /** @type {?|undefined} */
    Options.prototype.redirectUrl;
}

/**
 * @fileoverview added by tsickle
 * @suppress {checkTypes,constantProperty,extraRequire,missingOverride,missingReturn,unusedPrivateMembers,uselessCode} checked by tsc
 */
/**
 * @record
 */
function RegisterRequest() { }
if (false) {
    /** @type {?} */
    RegisterRequest.prototype.userName;
    /** @type {?} */
    RegisterRequest.prototype.emailAddress;
    /** @type {?} */
    RegisterRequest.prototype.password;
    /** @type {?|undefined} */
    RegisterRequest.prototype.appName;
}
/**
 * @record
 */
function RegisterResponse() { }
if (false) {
    /** @type {?} */
    RegisterResponse.prototype.tenantId;
    /** @type {?} */
    RegisterResponse.prototype.userName;
    /** @type {?} */
    RegisterResponse.prototype.name;
    /** @type {?} */
    RegisterResponse.prototype.surname;
    /** @type {?} */
    RegisterResponse.prototype.email;
    /** @type {?} */
    RegisterResponse.prototype.emailConfirmed;
    /** @type {?} */
    RegisterResponse.prototype.phoneNumber;
    /** @type {?} */
    RegisterResponse.prototype.phoneNumberConfirmed;
    /** @type {?} */
    RegisterResponse.prototype.twoFactorEnabled;
    /** @type {?} */
    RegisterResponse.prototype.lockoutEnabled;
    /** @type {?} */
    RegisterResponse.prototype.lockoutEnd;
    /** @type {?} */
    RegisterResponse.prototype.concurrencyStamp;
    /** @type {?} */
    RegisterResponse.prototype.isDeleted;
    /** @type {?} */
    RegisterResponse.prototype.deleterId;
    /** @type {?} */
    RegisterResponse.prototype.deletionTime;
    /** @type {?} */
    RegisterResponse.prototype.lastModificationTime;
    /** @type {?} */
    RegisterResponse.prototype.lastModifierId;
    /** @type {?} */
    RegisterResponse.prototype.creationTime;
    /** @type {?} */
    RegisterResponse.prototype.creatorId;
    /** @type {?} */
    RegisterResponse.prototype.id;
}

/**
 * @fileoverview added by tsickle
 * @suppress {checkTypes,constantProperty,extraRequire,missingOverride,missingReturn,unusedPrivateMembers,uselessCode} checked by tsc
 */
/**
 * @record
 */
function TenantIdResponse() { }
if (false) {
    /** @type {?} */
    TenantIdResponse.prototype.success;
    /** @type {?} */
    TenantIdResponse.prototype.tenantId;
}

/**
 * @fileoverview added by tsickle
 * @suppress {checkTypes,constantProperty,extraRequire,missingOverride,missingReturn,unusedPrivateMembers,uselessCode} checked by tsc
 */

/**
 * @fileoverview added by tsickle
 * @suppress {checkTypes,constantProperty,extraRequire,missingOverride,missingReturn,unusedPrivateMembers,uselessCode} checked by tsc
 */

/**
 * @fileoverview added by tsickle
 * @suppress {checkTypes,constantProperty,extraRequire,missingOverride,missingReturn,unusedPrivateMembers,uselessCode} checked by tsc
 */

export { ACCOUNT_OPTIONS, ACCOUNT_ROUTES, AccountModule, AccountProviders, ChangePasswordComponent, LoginComponent, ManageProfileComponent, PersonalSettingsComponent, RegisterComponent, optionsFactory, LoginComponent as ɵa, RegisterComponent as ɵc, AccountService as ɵd, TenantBoxComponent as ɵe, ChangePasswordComponent as ɵf, ManageProfileComponent as ɵg, PersonalSettingsComponent as ɵh, AccountRoutingModule as ɵi, optionsFactory as ɵj, ACCOUNT_OPTIONS as ɵk };
//# sourceMappingURL=abp-ng.account.js.map<|MERGE_RESOLUTION|>--- conflicted
+++ resolved
@@ -1,9 +1,5 @@
 import { ConfigState, GetAppConfiguration, RestService, DynamicLayoutComponent, ChangePassword, GetProfile, UpdateProfile, ProfileState, SessionState, SetTenant, CoreModule } from '@abp/ng.core';
-<<<<<<< HEAD
-import { ToasterService, ThemeSharedModule } from '@abp/ng.theme.shared';
-=======
 import { ToasterService, fadeIn, ThemeSharedModule } from '@abp/ng.theme.shared';
->>>>>>> c7d50980
 import { Component, Optional, Inject, Injectable, ɵɵdefineInjectable, ɵɵinject, NgModule, InjectionToken } from '@angular/core';
 import { NgbDropdownModule } from '@ng-bootstrap/ng-bootstrap';
 import { comparePasswords, NgxValidateCoreModule } from '@ngx-validate/core';
@@ -16,10 +12,7 @@
 import { from, throwError, Observable } from 'rxjs';
 import { switchMap, tap, catchError, finalize, take, withLatestFrom } from 'rxjs/operators';
 import snq from 'snq';
-<<<<<<< HEAD
-=======
 import { trigger, transition, useAnimation } from '@angular/animations';
->>>>>>> c7d50980
 import { __decorate, __metadata } from 'tslib';
 
 /**
@@ -146,29 +139,14 @@
     constructor() {
         this.selectedTab = 0;
     }
-<<<<<<< HEAD
-    /**
-     * @return {?}
-     */
-    ngOnInit() { }
-=======
->>>>>>> c7d50980
 }
 ManageProfileComponent.decorators = [
     { type: Component, args: [{
                 selector: 'abp-manage-profile',
-<<<<<<< HEAD
-                template: "<div class=\"row entry-row\">\n  <div class=\"col-auto\"></div>\n  <div id=\"breadcrumb\" class=\"col-md-auto pl-md-0\"></div>\n  <div class=\"col\"></div>\n</div>\n\n<div id=\"ManageProfileWrapper\">\n  <div class=\"row\">\n    <div class=\"col-3\">\n      <ul class=\"nav flex-column nav-pills\" id=\"nav-tab\" role=\"tablist\">\n        <li class=\"nav-item pointer\" (click)=\"selectedTab = 0\">\n          <a class=\"nav-link\" [ngClass]=\"{ active: selectedTab === 0 }\" role=\"tab\">{{\n            'AbpUi::ChangePassword' | abpLocalization\n          }}</a>\n        </li>\n        <li class=\"nav-item pointer\" (click)=\"selectedTab = 1\">\n          <a class=\"nav-link\" [ngClass]=\"{ active: selectedTab === 1 }\" role=\"tab\">{{\n            'AbpAccount::PersonalSettings' | abpLocalization\n          }}</a>\n        </li>\n      </ul>\n    </div>\n    <div class=\"col-9\">\n      <div class=\"tab-content\" *ngIf=\"selectedTab === 0\">\n        <div class=\"tab-pane fade show active\" role=\"tabpanel\">\n          <abp-change-password-form></abp-change-password-form>\n        </div>\n      </div>\n      <div class=\"tab-content\" *ngIf=\"selectedTab === 1\">\n        <div class=\"tab-pane fade show active\" role=\"tabpanel\">\n          <abp-personal-settings-form></abp-personal-settings-form>\n        </div>\n      </div>\n    </div>\n  </div>\n</div>\n"
-            }] }
-];
-/** @nocollapse */
-ManageProfileComponent.ctorParameters = () => [];
-=======
                 template: "<div class=\"row entry-row\">\n  <div class=\"col-auto\"></div>\n  <div id=\"breadcrumb\" class=\"col-md-auto pl-md-0\"></div>\n  <div class=\"col\"></div>\n</div>\n\n<div id=\"ManageProfileWrapper\">\n  <div class=\"row\">\n    <div class=\"col-3\">\n      <ul class=\"nav flex-column nav-pills\" id=\"nav-tab\" role=\"tablist\">\n        <li class=\"nav-item pointer\" (click)=\"selectedTab = 0\">\n          <a class=\"nav-link\" [ngClass]=\"{ active: selectedTab === 0 }\" role=\"tab\">{{\n            'AbpUi::ChangePassword' | abpLocalization\n          }}</a>\n        </li>\n        <li class=\"nav-item pointer\" (click)=\"selectedTab = 1\">\n          <a class=\"nav-link\" [ngClass]=\"{ active: selectedTab === 1 }\" role=\"tab\">{{\n            'AbpAccount::PersonalSettings' | abpLocalization\n          }}</a>\n        </li>\n      </ul>\n    </div>\n    <div class=\"col-9\">\n      <div class=\"tab-content\" *ngIf=\"selectedTab === 0\" [@fadeIn]>\n        <div class=\"tab-pane active\" role=\"tabpanel\">\n          <abp-change-password-form></abp-change-password-form>\n        </div>\n      </div>\n      <div class=\"tab-content\" *ngIf=\"selectedTab === 1\" [@fadeIn]>\n        <div class=\"tab-pane active\" role=\"tabpanel\">\n          <abp-personal-settings-form></abp-personal-settings-form>\n        </div>\n      </div>\n    </div>\n  </div>\n</div>\n",
                 animations: [trigger('fadeIn', [transition(':enter', useAnimation(fadeIn))])]
             }] }
 ];
->>>>>>> c7d50980
 if (false) {
     /** @type {?} */
     ManageProfileComponent.prototype.selectedTab;
@@ -459,11 +437,7 @@
 ChangePasswordComponent.decorators = [
     { type: Component, args: [{
                 selector: 'abp-change-password-form',
-<<<<<<< HEAD
-                template: "<form [formGroup]=\"form\" (ngSubmit)=\"onSubmit()\" [mapErrorsFn]=\"mapErrorsFn\">\n  <div class=\"form-group\">\n    <label for=\"current-password\">{{ 'AbpIdentity::DisplayName:CurrentPassword' | abpLocalization }}</label\n    ><span> * </span\n    ><input type=\"password\" id=\"current-password\" class=\"form-control\" formControlName=\"password\" autofocus />\n  </div>\n  <div class=\"form-group\">\n    <label for=\"new-password\">{{ 'AbpIdentity::DisplayName:NewPassword' | abpLocalization }}</label\n    ><span> * </span><input type=\"password\" id=\"new-password\" class=\"form-control\" formControlName=\"newPassword\" />\n  </div>\n  <div class=\"form-group\">\n    <label for=\"confirm-new-password\">{{ 'AbpIdentity::DisplayName:NewPasswordConfirm' | abpLocalization }}</label\n    ><span> * </span\n    ><input type=\"password\" id=\"confirm-new-password\" class=\"form-control\" formControlName=\"repeatNewPassword\" />\n  </div>\n  <abp-button iconClass=\"fa fa-check\" buttonClass=\"btn btn-primary color-white\" (click)=\"onSubmit()\">{{\n    'AbpIdentity::Save' | abpLocalization\n  }}</abp-button>\n</form>\n"
-=======
                 template: "<form [formGroup]=\"form\" (ngSubmit)=\"onSubmit()\" [mapErrorsFn]=\"mapErrorsFn\">\n  <div class=\"form-group\">\n    <label for=\"current-password\">{{ 'AbpIdentity::DisplayName:CurrentPassword' | abpLocalization }}</label\n    ><span> * </span\n    ><input type=\"password\" id=\"current-password\" class=\"form-control\" formControlName=\"password\" autofocus />\n  </div>\n  <div class=\"form-group\">\n    <label for=\"new-password\">{{ 'AbpIdentity::DisplayName:NewPassword' | abpLocalization }}</label\n    ><span> * </span><input type=\"password\" id=\"new-password\" class=\"form-control\" formControlName=\"newPassword\" />\n  </div>\n  <div class=\"form-group\">\n    <label for=\"confirm-new-password\">{{ 'AbpIdentity::DisplayName:NewPasswordConfirm' | abpLocalization }}</label\n    ><span> * </span\n    ><input type=\"password\" id=\"confirm-new-password\" class=\"form-control\" formControlName=\"repeatNewPassword\" />\n  </div>\n  <abp-button iconClass=\"fa fa-check\" buttonClass=\"btn btn-primary color-white\" buttonType=\"submit\">{{\n    'AbpIdentity::Save' | abpLocalization\n  }}</abp-button>\n</form>\n"
->>>>>>> c7d50980
             }] }
 ];
 /** @nocollapse */
@@ -554,11 +528,7 @@
 PersonalSettingsComponent.decorators = [
     { type: Component, args: [{
                 selector: 'abp-personal-settings-form',
-<<<<<<< HEAD
-                template: "<form novalidate *ngIf=\"form\" [formGroup]=\"form\" (ngSubmit)=\"submit()\">\n  <div class=\"form-group\">\n    <label for=\"username\">{{ 'AbpIdentity::DisplayName:UserName' | abpLocalization }}</label\n    ><span> * </span><input type=\"text\" id=\"username\" class=\"form-control\" formControlName=\"userName\" autofocus />\n  </div>\n  <div class=\"row\">\n    <div class=\"col col-md-6\">\n      <div class=\"form-group\">\n        <label for=\"name\">{{ 'AbpIdentity::DisplayName:Name' | abpLocalization }}</label\n        ><input type=\"text\" id=\"name\" class=\"form-control\" formControlName=\"name\" />\n      </div>\n    </div>\n    <div class=\"col col-md-6\">\n      <div class=\"form-group\">\n        <label for=\"surname\">{{ 'AbpIdentity::DisplayName:Surname' | abpLocalization }}</label\n        ><input type=\"text\" id=\"surname\" class=\"form-control\" formControlName=\"surname\" />\n      </div>\n    </div>\n  </div>\n  <div class=\"form-group\">\n    <label for=\"email-address\">{{ 'AbpIdentity::DisplayName:Email' | abpLocalization }}</label\n    ><span> * </span><input type=\"text\" id=\"email-address\" class=\"form-control\" formControlName=\"email\" />\n  </div>\n  <div class=\"form-group\">\n    <label for=\"phone-number\">{{ 'AbpIdentity::DisplayName:PhoneNumber' | abpLocalization }}</label\n    ><input type=\"text\" id=\"phone-number\" class=\"form-control\" formControlName=\"phoneNumber\" />\n  </div>\n  <abp-button iconClass=\"fa fa-check\" buttonClass=\"btn btn-primary color-white\" (click)=\"submit()\">\n    {{ 'AbpIdentity::Save' | abpLocalization }}</abp-button\n  >\n</form>\n"
-=======
                 template: "<form novalidate *ngIf=\"form\" [formGroup]=\"form\" (ngSubmit)=\"submit()\">\n  <div class=\"form-group\">\n    <label for=\"username\">{{ 'AbpIdentity::DisplayName:UserName' | abpLocalization }}</label\n    ><span> * </span><input type=\"text\" id=\"username\" class=\"form-control\" formControlName=\"userName\" autofocus />\n  </div>\n  <div class=\"row\">\n    <div class=\"col col-md-6\">\n      <div class=\"form-group\">\n        <label for=\"name\">{{ 'AbpIdentity::DisplayName:Name' | abpLocalization }}</label\n        ><input type=\"text\" id=\"name\" class=\"form-control\" formControlName=\"name\" />\n      </div>\n    </div>\n    <div class=\"col col-md-6\">\n      <div class=\"form-group\">\n        <label for=\"surname\">{{ 'AbpIdentity::DisplayName:Surname' | abpLocalization }}</label\n        ><input type=\"text\" id=\"surname\" class=\"form-control\" formControlName=\"surname\" />\n      </div>\n    </div>\n  </div>\n  <div class=\"form-group\">\n    <label for=\"email-address\">{{ 'AbpIdentity::DisplayName:Email' | abpLocalization }}</label\n    ><span> * </span><input type=\"text\" id=\"email-address\" class=\"form-control\" formControlName=\"email\" />\n  </div>\n  <div class=\"form-group\">\n    <label for=\"phone-number\">{{ 'AbpIdentity::DisplayName:PhoneNumber' | abpLocalization }}</label\n    ><input type=\"text\" id=\"phone-number\" class=\"form-control\" formControlName=\"phoneNumber\" />\n  </div>\n  <abp-button buttonType=\"submit\" iconClass=\"fa fa-check\" buttonClass=\"btn btn-primary color-white\">\n    {{ 'AbpIdentity::Save' | abpLocalization }}</abp-button\n  >\n</form>\n"
->>>>>>> c7d50980
             }] }
 ];
 /** @nocollapse */
