{
  "name": "@abp/ng.tenant-management",
  "version": "1.0.4",
  "dependencies": {
    "@abp/ng.feature-management": "^1.0.4",
    "@abp/ng.tenant-management.config": "^1.0.3",
<<<<<<< HEAD
    "@abp/ng.theme.shared": "^1.0.3",
=======
    "@abp/ng.theme.shared": "^1.0.4",
    "tslib": "^1.9.0"
  },
  "publishConfig": {
    "access": "public"
  },
  "main": "bundles/abp-ng.tenant-management.umd.js",
>>>>>>> 7c529fdf
  "module": "fesm5/abp-ng.tenant-management.js",
  "es2015": "fesm2015/abp-ng.tenant-management.js",
  "esm5": "esm5/abp-ng.tenant-management.js",
  "esm2015": "esm2015/abp-ng.tenant-management.js",
  "fesm5": "fesm5/abp-ng.tenant-management.js",
  "fesm2015": "fesm2015/abp-ng.tenant-management.js",
  "typings": "abp-ng.tenant-management.d.ts",
  "metadata": "abp-ng.tenant-management.metadata.json",
  "sideEffects": false,
  "gitHead": "2f588b67002cd64e8660f43217c2197ccc9fe631"
}<|MERGE_RESOLUTION|>--- conflicted
+++ resolved
@@ -4,9 +4,6 @@
   "dependencies": {
     "@abp/ng.feature-management": "^1.0.4",
     "@abp/ng.tenant-management.config": "^1.0.3",
-<<<<<<< HEAD
-    "@abp/ng.theme.shared": "^1.0.3",
-=======
     "@abp/ng.theme.shared": "^1.0.4",
     "tslib": "^1.9.0"
   },
@@ -14,7 +11,6 @@
     "access": "public"
   },
   "main": "bundles/abp-ng.tenant-management.umd.js",
->>>>>>> 7c529fdf
   "module": "fesm5/abp-ng.tenant-management.js",
   "es2015": "fesm2015/abp-ng.tenant-management.js",
   "esm5": "esm5/abp-ng.tenant-management.js",
