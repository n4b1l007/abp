--- conflicted
+++ resolved
@@ -62,13 +62,8 @@
             {{ 'AbpIdentity::UserName' | abpLocalization }}
             <abp-sort-order-icon
               #sortOrderIcon
-<<<<<<< HEAD
-              key="userName"
-              [(selectedKey)]="sortKey"
-=======
               sortKey="userName"
               [(selectedSortKey)]="sortKey"
->>>>>>> d950909e
               [(order)]="sortOrder"
             >
             </abp-sort-order-icon>
@@ -76,19 +71,18 @@
           <th pResizableColumn (click)="sortOrderIcon.sort('email')">
             {{ 'AbpIdentity::EmailAddress' | abpLocalization }}
             <abp-sort-order-icon
-<<<<<<< HEAD
-              key="email"
-              [(selectedKey)]="sortKey"
-=======
               sortKey="email"
               [(selectedSortKey)]="sortKey"
->>>>>>> d950909e
               [(order)]="sortOrder"
             ></abp-sort-order-icon>
           </th>
           <th pResizableColumn (click)="sortOrderIcon.sort('phoneNumber')">
             {{ 'AbpIdentity::PhoneNumber' | abpLocalization }}
-            <abp-sort-order-icon sortKey="phoneNumber" [(selectedSortKey)]="sortKey" [(order)]="sortOrder">
+            <abp-sort-order-icon
+              sortKey="phoneNumber"
+              [(selectedSortKey)]="sortKey"
+              [(order)]="sortOrder"
+            >
             </abp-sort-order-icon>
           </th>
         </tr>
@@ -269,7 +263,6 @@
 </abp-modal>
 
 <abp-permission-management
-<<<<<<< HEAD
   #abpPermissionManagement="abpPermissionManagement"
   *abpReplaceableTemplate="
     {
@@ -284,10 +277,5 @@
     let init = initTemplate
   "
   (abpInit)="init(abpPermissionManagement)"
-=======
-  [(visible)]="visiblePermissions"
-  providerName="U"
-  [providerKey]="providerKey"
->>>>>>> d950909e
 >
 </abp-permission-management>