<div class="row entry-row">
  <div class="col-auto">
    <h1 class="content-header-title">{{ 'AbpIdentity::Roles' | abpLocalization }}</h1>
  </div>
  <div class="col">
    <div class="text-lg-right pt-2" id="AbpContentToolbar">
      <button id="create-role" class="btn btn-primary" type="button" (click)="onAdd()">
        <i class="fa fa-plus mr-1"></i> <span>{{ 'AbpIdentity::NewRole' | abpLocalization }}</span>
      </button>
    </div>
  </div>
</div>

<div id="identity-roles-wrapper" class="card">
  <div class="card-body">
    <div id="data-tables-table-filter" class="data-tables-filter">
      <label
        ><input
          type="search"
          class="form-control form-control-sm"
          [placeholder]="'AbpUi::PagerSearch' | abpLocalization"
          (input.debounce)="onSearch($event.target.value)"
      /></label>
    </div>
    <p-table
      *ngIf="[130, 200] as columnWidths"
      [value]="data$ | async"
      [abpTableSort]="{ key: sortKey, order: sortOrder }"
      [lazy]="true"
      [lazyLoadOnInit]="false"
      [paginator]="true"
      [rows]="10"
      [totalRecords]="totalCount$ | async"
      [loading]="loading"
      [resizableColumns]="true"
      [scrollable]="true"
      (onLazyLoad)="onPageChange($event)"
    >
      <ng-template pTemplate="colgroup">
        <colgroup>
          <col *ngFor="let width of columnWidths" [ngStyle]="{ 'width.px': width }" />
        </colgroup>
      </ng-template>
      <ng-template pTemplate="emptymessage" let-columns>
        <tr
          abp-table-empty-message
          [attr.colspan]="columnWidths.length"
          localizationResource="AbpIdentityServer"
          localizationProp="NoDataAvailableInDatatable"
        ></tr>
      </ng-template>
      <ng-template pTemplate="header" let-columns>
        <tr>
          <th>{{ 'AbpIdentity::Actions' | abpLocalization }}</th>
          <th pResizableColumn (click)="sortOrderIcon.sort('name')">
            {{ 'AbpIdentity::RoleName' | abpLocalization }}
<<<<<<< HEAD
            <abp-sort-order-icon #sortOrderIcon key="name" [selectedKey]="sortKey" [order]="sortOrder">
            </abp-sort-order-icon>
=======
            <abp-sort-order-icon
              #sortOrderIcon
              key="name"
              [(selectedKey)]="sortKey"
              [(order)]="sortOrder"
            ></abp-sort-order-icon>
>>>>>>> 1446b66f
          </th>
        </tr>
      </ng-template>
      <ng-template pTemplate="body" let-data>
        <tr>
          <td>
            <div ngbDropdown container="body" class="d-inline-block">
              <button
                class="btn btn-primary btn-sm dropdown-toggle"
                data-toggle="dropdown"
                aria-haspopup="true"
                ngbDropdownToggle
              >
                <i class="fa fa-cog mr-1"></i>{{ 'AbpIdentity::Actions' | abpLocalization }}
              </button>
              <div ngbDropdownMenu>
                <button ngbDropdownItem (click)="onEdit(data.id)">{{ 'AbpIdentity::Edit' | abpLocalization }}</button>
                <button ngbDropdownItem (click)="providerKey = data.name; visiblePermissions = true">
                  {{ 'AbpIdentity::Permissions' | abpLocalization }}
                </button>
                <button ngbDropdownItem (click)="delete(data.id, data.name)">
                  {{ 'AbpIdentity::Delete' | abpLocalization }}
                </button>
              </div>
            </div>
          </td>
          <td>{{ data.name }}</td>
        </tr>
      </ng-template>
    </p-table>
  </div>
</div>

<abp-modal size="md" [(visible)]="isModalVisible" [busy]="modalBusy">
  <ng-template #abpHeader>
    <h3>{{ (selected?.id ? 'AbpIdentity::Edit' : 'AbpIdentity::NewRole') | abpLocalization }}</h3>
  </ng-template>

  <ng-template #abpBody>
    <form [formGroup]="form" (ngSubmit)="save()">
      <div class="form-group">
        <label for="role-name">{{ 'AbpIdentity::RoleName' | abpLocalization }}</label
        ><span> * </span>
        <input autofocus type="text" id="role-name" class="form-control" formControlName="name" />
      </div>

      <div class="custom-checkbox custom-control mb-2">
        <input type="checkbox" id="role-is-default" class="custom-control-input" formControlName="isDefault" />
        <label class="custom-control-label" for="role-is-default">{{
          'AbpIdentity::DisplayName:IsDefault' | abpLocalization
        }}</label>
      </div>

      <div class="custom-checkbox custom-control mb-2">
        <input type="checkbox" id="role-is-public" class="custom-control-input" formControlName="isPublic" />
        <label class="custom-control-label" for="role-is-public">{{
          'AbpIdentity::DisplayName:IsPublic' | abpLocalization
        }}</label>
      </div>
    </form>
  </ng-template>

  <ng-template #abpFooter>
    <button type="button" class="btn btn-secondary" #abpClose>
      {{ 'AbpIdentity::Cancel' | abpLocalization }}
    </button>
    <abp-button iconClass="fa fa-check" (click)="save()">{{ 'AbpIdentity::Save' | abpLocalization }}</abp-button>
  </ng-template>
</abp-modal>

<abp-permission-management [(visible)]="visiblePermissions" providerName="Role" [providerKey]="providerKey">
</abp-permission-management><|MERGE_RESOLUTION|>--- conflicted
+++ resolved
@@ -54,17 +54,12 @@
           <th>{{ 'AbpIdentity::Actions' | abpLocalization }}</th>
           <th pResizableColumn (click)="sortOrderIcon.sort('name')">
             {{ 'AbpIdentity::RoleName' | abpLocalization }}
-<<<<<<< HEAD
-            <abp-sort-order-icon #sortOrderIcon key="name" [selectedKey]="sortKey" [order]="sortOrder">
-            </abp-sort-order-icon>
-=======
             <abp-sort-order-icon
               #sortOrderIcon
               key="name"
               [(selectedKey)]="sortKey"
               [(order)]="sortOrder"
             ></abp-sort-order-icon>
->>>>>>> 1446b66f
           </th>
         </tr>
       </ng-template>
