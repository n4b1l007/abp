--- conflicted
+++ resolved
@@ -6,12 +6,10 @@
 .entry-row {
     margin-bottom: 15px;
 }
-
 #main-navbar-tools a.dropdown-toggle {
     text-decoration: none;
     color: #fff;
 }
-
 .navbar .dropdown-submenu {
     position: relative;
 }
@@ -19,15 +17,15 @@
     margin: 0;
     padding: 0;
 }
-    .navbar .dropdown-menu a {
-        font-size: .9em;
-        padding: 10px 15px;
-        display: block;
-        min-width: 210px;
-        text-align: left;
-        border-radius: 0.25rem;
-        min-height: 44px;
-    }
+.navbar .dropdown-menu a {
+    font-size: .9em;
+    padding: 10px 15px;
+    display: block;
+    min-width: 210px;
+    text-align: left;
+    border-radius: 0.25rem;
+    min-height: 44px;
+}
 .navbar .dropdown-submenu a::after {
     transform: rotate(-90deg);
     position: absolute;
@@ -48,7 +46,6 @@
 .container > .card {
     box-shadow: 0 0.125rem 0.25rem rgba(0, 0, 0, 0.075) !important;
 }
-
 @media screen and (min-width: 768px) {
     .navbar .dropdown:hover > .dropdown-menu {
         display: block;
@@ -64,19 +61,14 @@
 .field-validation-error {
     font-size: 0.8em;
 }
-
 .ui-table .ui-table-tbody > tr.empty-row > div.empty-row-content {
     border: 1px solid #c8c8c8;
   }
-
-<<<<<<< HEAD
 .abp-loading {
     background: rgba(0, 0, 0, 0.1);
 }
-=======
 .modal-backdrop {
 background-color: rgba(0, 0, 0, 0.6);
 }
 
->>>>>>> 0c16d043
 `;