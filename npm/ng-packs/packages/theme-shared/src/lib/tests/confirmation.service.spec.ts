import { CoreModule } from '@abp/ng.core';
import { Component } from '@angular/core';
import { RouterTestingModule } from '@angular/router/testing';
import { createComponentFactory, Spectator } from '@ngneat/spectator/jest';
import { NgxsModule } from '@ngxs/store';
import { ConfirmationService } from '../services/confirmation.service';
import { ThemeSharedModule } from '../theme-shared.module';
import { OAuthModule, OAuthService } from 'angular-oauth2-oidc';

@Component({
  selector: 'abp-dummy',
  template: `
    <abp-confirmation></abp-confirmation>
  `,
})
class DummyComponent {
  constructor(public confirmation: ConfirmationService) {}
}

describe('ConfirmationService', () => {
  let spectator: Spectator<DummyComponent>;
  let service: ConfirmationService;
  const createComponent = createComponentFactory({
    component: DummyComponent,
    imports: [CoreModule, ThemeSharedModule.forRoot(), NgxsModule.forRoot(), RouterTestingModule],
<<<<<<< HEAD
=======
    providers: [MessageService],
    mocks: [OAuthService],
>>>>>>> df2b147a
  });

  beforeEach(() => {
    spectator = createComponent();
    service = spectator.get(ConfirmationService);
  });
});<|MERGE_RESOLUTION|>--- conflicted
+++ resolved
@@ -3,9 +3,9 @@
 import { RouterTestingModule } from '@angular/router/testing';
 import { createComponentFactory, Spectator } from '@ngneat/spectator/jest';
 import { NgxsModule } from '@ngxs/store';
+import { OAuthService } from 'angular-oauth2-oidc';
 import { ConfirmationService } from '../services/confirmation.service';
 import { ThemeSharedModule } from '../theme-shared.module';
-import { OAuthModule, OAuthService } from 'angular-oauth2-oidc';
 
 @Component({
   selector: 'abp-dummy',
@@ -23,11 +23,7 @@
   const createComponent = createComponentFactory({
     component: DummyComponent,
     imports: [CoreModule, ThemeSharedModule.forRoot(), NgxsModule.forRoot(), RouterTestingModule],
-<<<<<<< HEAD
-=======
-    providers: [MessageService],
     mocks: [OAuthService],
->>>>>>> df2b147a
   });
 
   beforeEach(() => {
