--- conflicted
+++ resolved
@@ -34,11 +34,7 @@
 
 ### Creating the project
 
-<<<<<<< HEAD
 Create a new project named `Acme.BookStore` where `Acme` is the company name and `BookStore` is the project name. You can check out [creating a new project](../Getting-Started-{{if UI == 'NG'}}Angular{{else}}AspNetCore-MVC{{end}}-Template#creating-a-new-project) document to see how you can create a new project.  We will create the project with ABP CLI. But first of all, we need to login to the ABP Platform.
-=======
-Create a new project named `Acme.BookStore` where `Acme` is the company name and `BookStore` is the project name. You can check out [creating a new project](../Getting-Started-{{if UI == 'NG'}}Angular{{else}}AspNetCore-MVC{{end}}-Template#creating-a-new-project) document to see how you can create a new project.  We will create the project with ABP CLI. But first of all, we need to login to the ABP Platform to create a project.
->>>>>>> cfcda9e2
 
 #### Create the project
 
