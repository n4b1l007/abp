--- conflicted
+++ resolved
@@ -279,20 +279,16 @@
             },
             {
               "text": "Tag Helpers",
-<<<<<<< HEAD
-              "path": "UI/AspNetCore/Tag-Helpers/Index.md"
-=======
-              "items":[
+              "items": [
                 {
                   "text": "Live Demo",
-                  "path": "AspNetCore/Tag-Helpers/Index.md"
+                  "path": "UI/AspNetCore/Tag-Helpers/Index.md"
                 },
                 {
                   "text": "Buttons",
-                  "path": "AspNetCore/Tag-Helpers/Buttons.md"
+                  "path": "UI/AspNetCore/Tag-Helpers/Buttons.md"
                 }
               ]
->>>>>>> b81b4fb1
             },
             {
               "text": "Widgets",
