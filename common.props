<Project>
  <PropertyGroup>
    <LangVersion>latest</LangVersion>
<<<<<<< HEAD
    <Version>0.6.0</Version>
=======
    <Version>0.14.0</Version>
>>>>>>> 387e247f
    <NoWarn>$(NoWarn);CS1591</NoWarn>
    <PackageIconUrl>https://abp.io/assets/abp_nupkg.png</PackageIconUrl>
    <PackageProjectUrl>https://abp.io</PackageProjectUrl>
    <PackageLicenseUrl>https://github.com/abpframework/abp/blob/master/LICENSE</PackageLicenseUrl>
    <RepositoryType>git</RepositoryType>
    <RepositoryUrl>https://github.com/abpframework/abp/</RepositoryUrl>
  </PropertyGroup>

  <ItemGroup>
    <PackageReference Include="SourceLink.Create.CommandLine" Version="2.8.3" PrivateAssets="All" />
  </ItemGroup>

</Project><|MERGE_RESOLUTION|>--- conflicted
+++ resolved
@@ -1,11 +1,7 @@
 <Project>
   <PropertyGroup>
     <LangVersion>latest</LangVersion>
-<<<<<<< HEAD
-    <Version>0.6.0</Version>
-=======
     <Version>0.14.0</Version>
->>>>>>> 387e247f
     <NoWarn>$(NoWarn);CS1591</NoWarn>
     <PackageIconUrl>https://abp.io/assets/abp_nupkg.png</PackageIconUrl>
     <PackageProjectUrl>https://abp.io</PackageProjectUrl>
